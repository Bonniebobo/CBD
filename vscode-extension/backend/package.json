--- conflicted
+++ resolved
@@ -8,15 +8,10 @@
     "dev": "nodemon index.js",
     "test": "node tests/test-citation.js",
     "test:integration": "node tests/test-backend.js",
-<<<<<<< HEAD
-    "test:gemini": "node tests/test-gemini.js"
-},
-=======
     "test:gemini": "node tests/test-gemini.js",
     "lint": "eslint . --ext .js",
     "lint:fix": "eslint . --ext .js --fix"
-  },
->>>>>>> e2289dee
+},
   "keywords": [
     "ai",
     "code-assistant",
